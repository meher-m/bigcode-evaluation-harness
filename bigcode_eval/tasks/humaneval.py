"""Evaluating Large Language Models Trained on Code
https://arxiv.org/abs/2107.03374

The HumanEval dataset released by OpenAI includes 164 programming problems with a function signature,
docstring, body, and several unit tests. 
They were handwritten to ensure not to be included in the training set of code generation models.

Homepage: https://github.com/openai/human-eval
"""


from bigcode_eval.base import Task
from bigcode_eval.tasks.custom_metrics.code_eval import compute_code_eval

_CITATION = """
@misc{chen2021evaluating,
      title={Evaluating Large Language Models Trained on Code},
      author={Mark Chen and Jerry Tworek and Heewoo Jun and Qiming Yuan and Henrique Ponde de Oliveira Pinto and Jared Kaplan and Harri Edwards and Yuri Burda and Nicholas Joseph and Greg Brockman and Alex Ray and Raul Puri and Gretchen Krueger and Michael Petrov and Heidy Khlaaf and Girish Sastry and Pamela Mishkin and Brooke Chan and Scott Gray and Nick Ryder and Mikhail Pavlov and Alethea Power and Lukasz Kaiser and Mohammad Bavarian and Clemens Winter and Philippe Tillet and Felipe Petroski Such and Dave Cummings and Matthias Plappert and Fotios Chantzis and Elizabeth Barnes and Ariel Herbert-Voss and William Hebgen Guss and Alex Nichol and Alex Paino and Nikolas Tezak and Jie Tang and Igor Babuschkin and Suchir Balaji and Shantanu Jain and William Saunders and Christopher Hesse and Andrew N. Carr and Jan Leike and Josh Achiam and Vedant Misra and Evan Morikawa and Alec Radford and Matthew Knight and Miles Brundage and Mira Murati and Katie Mayer and Peter Welinder and Bob McGrew and Dario Amodei and Sam McCandlish and Ilya Sutskever and Wojciech Zaremba},
      year={2021},
      eprint={2107.03374},
      archivePrefix={arXiv},
      primaryClass={cs.LG}
}
"""


def create_all_tasks():
    """Creates a dictionary of tasks from a list of levels
    :return: {task_name: task}
        e.g. {multiple-py: Task, multiple-java: Task}
    """
    return {"humaneval": create_task(True), "humaneval-unstripped": create_task(False)}


def create_task(strip_prompt):
    class HumanEval(GeneralHumanEval):
        def __init__(self, **kwargs):
            super().__init__(strip_prompt, **kwargs)

    return HumanEval


class GeneralHumanEval(Task):
    """A task represents an entire benchmark including its dataset, problems,
    answers, generation settings and evaluation methods.
    """

    DATASET_PATH = "openai_humaneval"

<<<<<<< HEAD
    def __init__(self, strip_prompt, k=[1, 10, 100], num_workers=16, timeout=3.0, one_shot=False, prompt_quality=2, add_context=False, example_idxs=[163]):
=======
    def __init__(
            self,
            strip_prompt,
            k=[1, 10, 100],
            num_workers=16,
            timeout=3.0,
            nuggets_config=None
    ):
>>>>>>> 4fc03439
        super().__init__(
            stop_words=["\nclass", "\ndef", "\n#", "\n@", "\nprint", "\nif", "\n```", "<file_sep>"],
            requires_execution=True,
        )
        self.strip_prompt = strip_prompt
        self.k = k
        self.num_workers = num_workers
        self.timeout = timeout
<<<<<<< HEAD

        # Used for Nuggets experiments
        self.one_shot = one_shot
        self.prompt_quality = prompt_quality
        self.add_context = add_context
        self.example_idxs = example_idxs
=======
>>>>>>> 4fc03439
        self.doc = None
        self.nuggets_config = nuggets_config

    def get_dataset(self):
        """Returns dataset for the task or an iterable of any object, that get_prompt can handle"""
        return self.dataset["test"]

<<<<<<< HEAD
    def get_start_context(self):
        return "Implement solutions to the following coding tasks given the function heading:\n"

    def get_prompt_examples(self):
=======
    def fewshot_examples(self):
>>>>>>> 4fc03439

        prompt = ""
        
<<<<<<< HEAD
        for example_idx in self.example_idxs:
            # For now, hard-coding the one shot example to be the last task in the HumanEval dataset
            # Also hard-coding the three sample solutions (good, decent, and bad) here
            sample = self.dataset["test"][example_idx]
            correct_sol = sample["canonical_solution"]
            really_bad_sol = "    cat: cat cat\n    dog dog dog;\n    return [giraffe if giraffe for giraffe in giraffe]"
            decent_sol = "    lower = 2\n    upper = 8\n    return [i if i % 2 = 0 for i in range(lower, upper)]"
            
            # Create a list of all the different task answers possible for various experiments
            example_task_answers = [really_bad_sol, decent_sol, correct_sol]

            # If add_context is set, add additional context to the prompt. 
            prompt += sample["prompt"] + "\n" + example_task_answers[self.prompt_quality] + "\n"

        return prompt
=======
        # Create a list of all the different task answers possible for various experiments
        example_task_answers = [really_bad_sol, decent_sol, correct_sol]

        return final_sample["prompt"] + "\n" + example_task_answers[self.nuggets_config.prompt_quality] + "\n"
>>>>>>> 4fc03439

    def get_base_prompt(self, doc):
        # Strip prompt if required
        if self.strip_prompt:
            return doc["prompt"].strip()
        else:
            return doc["prompt"]

    def get_prompt(self, doc):
        """Builds the prompt for the LM to generate from."""
        self.doc = doc
        prompt = self.get_base_prompt(doc)

        # Cases: one shot with context, one shot without context, zero shot
<<<<<<< HEAD
        start_context = self.get_start_context()
        if self.one_shot and self.add_context:
            return start_context + self.get_prompt_examples() + prompt
        elif self.one_shot:
            return self.get_prompt_examples() + prompt
=======
        start_context = "Implement solutions to the following coding tasks given the function heading:\n"
        if self.nuggets_config.one_shot and self.nuggets_config.add_context:
            return start_context + self.fewshot_examples() + prompt
        elif self.nuggets_config.one_shot:
            return self.fewshot_examples() + prompt
>>>>>>> 4fc03439
        else:
            return prompt

    def get_reference(self, doc):
        """Builds the reference solution for the doc (sample from the test dataset)."""
        test_func = doc["test"]
        entry_point = f"check({doc['entry_point']})"
        return "\n" + test_func + "\n" + entry_point

    def postprocess_generation(self, generation, idx):
        """Defines the postprocessing for a LM generation.
        :param generation: str
            code generation from LM
        :param idx: int
            index of doc in the dataset to which the generation belongs
            (not used for Humaneval-Task)
        """
        # Want to remove one shot example and any context when post processing
        prompt = self.get_prompt(self.dataset["test"][idx])
        
        generation = generation[len(prompt) :]

        base_prompt = self.get_base_prompt(self.doc)

        return base_prompt + self._stop_at_stop_token(generation, self.stop_words)

    def process_results(self, generations, references):
        """Takes the list of LM generations and evaluates them against ground truth references,
        returning the metric for the generations.
        :param generations: list(list(str))
            list of lists containing generations
        :param references: list(str)
            list of str containing refrences
        """
        results, fine_grain_results = compute_code_eval(
            references=references,
            predictions=generations,
            k=self.k,
            num_workers=self.num_workers,
            timeout=self.timeout,
        )

        return results, fine_grain_results<|MERGE_RESOLUTION|>--- conflicted
+++ resolved
@@ -47,9 +47,6 @@
 
     DATASET_PATH = "openai_humaneval"
 
-<<<<<<< HEAD
-    def __init__(self, strip_prompt, k=[1, 10, 100], num_workers=16, timeout=3.0, one_shot=False, prompt_quality=2, add_context=False, example_idxs=[163]):
-=======
     def __init__(
             self,
             strip_prompt,
@@ -58,7 +55,6 @@
             timeout=3.0,
             nuggets_config=None
     ):
->>>>>>> 4fc03439
         super().__init__(
             stop_words=["\nclass", "\ndef", "\n#", "\n@", "\nprint", "\nif", "\n```", "<file_sep>"],
             requires_execution=True,
@@ -67,15 +63,6 @@
         self.k = k
         self.num_workers = num_workers
         self.timeout = timeout
-<<<<<<< HEAD
-
-        # Used for Nuggets experiments
-        self.one_shot = one_shot
-        self.prompt_quality = prompt_quality
-        self.add_context = add_context
-        self.example_idxs = example_idxs
-=======
->>>>>>> 4fc03439
         self.doc = None
         self.nuggets_config = nuggets_config
 
@@ -83,18 +70,10 @@
         """Returns dataset for the task or an iterable of any object, that get_prompt can handle"""
         return self.dataset["test"]
 
-<<<<<<< HEAD
-    def get_start_context(self):
-        return "Implement solutions to the following coding tasks given the function heading:\n"
-
-    def get_prompt_examples(self):
-=======
     def fewshot_examples(self):
->>>>>>> 4fc03439
 
         prompt = ""
         
-<<<<<<< HEAD
         for example_idx in self.example_idxs:
             # For now, hard-coding the one shot example to be the last task in the HumanEval dataset
             # Also hard-coding the three sample solutions (good, decent, and bad) here
@@ -110,12 +89,6 @@
             prompt += sample["prompt"] + "\n" + example_task_answers[self.prompt_quality] + "\n"
 
         return prompt
-=======
-        # Create a list of all the different task answers possible for various experiments
-        example_task_answers = [really_bad_sol, decent_sol, correct_sol]
-
-        return final_sample["prompt"] + "\n" + example_task_answers[self.nuggets_config.prompt_quality] + "\n"
->>>>>>> 4fc03439
 
     def get_base_prompt(self, doc):
         # Strip prompt if required
@@ -130,19 +103,11 @@
         prompt = self.get_base_prompt(doc)
 
         # Cases: one shot with context, one shot without context, zero shot
-<<<<<<< HEAD
-        start_context = self.get_start_context()
-        if self.one_shot and self.add_context:
-            return start_context + self.get_prompt_examples() + prompt
-        elif self.one_shot:
-            return self.get_prompt_examples() + prompt
-=======
         start_context = "Implement solutions to the following coding tasks given the function heading:\n"
         if self.nuggets_config.one_shot and self.nuggets_config.add_context:
             return start_context + self.fewshot_examples() + prompt
         elif self.nuggets_config.one_shot:
             return self.fewshot_examples() + prompt
->>>>>>> 4fc03439
         else:
             return prompt
 
